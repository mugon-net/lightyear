--- conflicted
+++ resolved
@@ -1,6 +1,6 @@
 # Features
 
-<<<<<<< HEAD
+
 This example showcases several things:
 - how to integrate lightyear with `leafwing_input_manager`. In particular you can simply attach an `ActionState` and an `InputMap`
   to an `Entity`, and the `ActionState` for that `Entity` will be replicated automatically
@@ -14,13 +14,7 @@
      there should be no mispredictions at all, but the game will feel more laggy.
   - `correction_ticks`: when there is a misprediction, we don't immediately snapback to the corrected state, but instead we visually interpolate
     from the current state to the corrected state. This parameter helps make mispredictions less jittery.
-=======
-- multiple entities with a leafwing ActionState (i.e. 2 entities are controlled by action state)
-- a global action-state (with a different ActionLike) for chat
-- chat displayed on screen
-- each player controls 2 squares (with either WASD or arrows) and there is a "ball"
-- they can score
->>>>>>> ed544311
+
 
 
 # Usage
