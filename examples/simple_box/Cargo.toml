[package]
name = "simple_box"
version = "0.1.0"
authors = ["Charles Bournhonesque <charlesbour@gmail.com>"]
edition = "2021"
rust-version = "1.65"
description = "Examples for the lightyearServer-client networking library for the Bevy game engine"
readme = "README.md"
repository = "https://github.com/cBournhonesque/lightyear"
keywords = ["bevy", "multiplayer", "networking", "netcode", "gamedev"]
categories = ["game-development", "network-programming"]
license = "MIT OR Apache-2.0"
publish = false


[features]
metrics = ["lightyear/metrics", "dep:metrics-exporter-prometheus"]
mock_time = ["lightyear/mock_time"]
rivet = ["dep:serde_json", "dep:reqwest"]

[dependencies]
lightyear = { path = "../../lightyear", features = ["webtransport", "render"] }
serde = { version = "1.0.188", features = ["derive"] }
anyhow = { version = "1.0.75", features = [] }
tracing = "0.1"
tracing-subscriber = "0.3.17"
bevy = { version = "0.12", features = ["bevy_core_pipeline"] }
derive_more = { version = "0.99", features = ["add", "mul"] }
rand = "0.8.1"
clap = { version = "4.4", features = ["derive"] }
mock_instant = "0.3"
metrics-exporter-prometheus = { version = "0.13.0", optional = true }
bevy-inspector-egui = "0.22.1"
<<<<<<< HEAD
tokio = { version = "1.34.0", features = ["rt", "macros"] }

# rivet
serde_json = { version = "1.0.108", optional = true }
reqwest = { version = "0.11.23", features = [
  "blocking",
  "json",
], optional = true }
=======
tokio = { version = "1.34.0", features = [
  "rt",
  "rt-multi-thread",
  "net",
  "time",
] }
>>>>>>> 6ef17109
<|MERGE_RESOLUTION|>--- conflicted
+++ resolved
@@ -16,7 +16,6 @@
 [features]
 metrics = ["lightyear/metrics", "dep:metrics-exporter-prometheus"]
 mock_time = ["lightyear/mock_time"]
-rivet = ["dep:serde_json", "dep:reqwest"]
 
 [dependencies]
 lightyear = { path = "../../lightyear", features = ["webtransport", "render"] }
@@ -31,20 +30,9 @@
 mock_instant = "0.3"
 metrics-exporter-prometheus = { version = "0.13.0", optional = true }
 bevy-inspector-egui = "0.22.1"
-<<<<<<< HEAD
-tokio = { version = "1.34.0", features = ["rt", "macros"] }
-
-# rivet
-serde_json = { version = "1.0.108", optional = true }
-reqwest = { version = "0.11.23", features = [
-  "blocking",
-  "json",
-], optional = true }
-=======
 tokio = { version = "1.34.0", features = [
   "rt",
   "rt-multi-thread",
   "net",
   "time",
-] }
->>>>>>> 6ef17109
+] }