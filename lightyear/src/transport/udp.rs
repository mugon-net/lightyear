//! The transport is a UDP socket
use std::io::Result;
use std::net::SocketAddr;
use std::sync::{Arc, Mutex};
use tracing::info;

use crate::transport::{PacketReceiver, PacketSender, Transport};

// use anyhow::Result;
// use anyhow::{anyhow, Context};

// Maximum transmission units; maximum size in bytes of a UDP packet
// See: https://gafferongames.com/post/packet_fragmentation_and_reassembly/
const MTU: usize = 1472;

/// UDP Socket
#[derive(Clone)]
pub struct UdpSocket {
    /// The underlying UDP Socket. This is wrapped in an Arc<Mutex<>> so that it
    /// can be shared between threads
    socket: Arc<Mutex<std::net::UdpSocket>>,
    buffer: [u8; MTU],
}

impl UdpSocket {
    /// Create a non-blocking UDP socket
    pub fn new(local_addr: SocketAddr) -> Result<Self> {
        let udp_socket = std::net::UdpSocket::bind(local_addr)?;
        let socket = Arc::new(Mutex::new(udp_socket));
        socket.as_ref().lock().unwrap().set_nonblocking(true)?;
        Ok(Self {
            socket,
            buffer: [0; MTU],
        })
    }
}

impl Transport for UdpSocket {
    fn local_addr(&self) -> SocketAddr {
        self.socket
            .as_ref()
            .lock()
            .unwrap()
            .local_addr()
            .expect("error getting local addr")
    }

<<<<<<< HEAD
    fn listen(&mut self) -> anyhow::Result<(Box<dyn PacketSender>, Box<dyn PacketReceiver>)> {
        Ok((Box::new(self.clone()), Box::new(self.clone())))
=======
    fn listen(self) -> (Box<dyn PacketSender>, Box<dyn PacketReceiver>) {
        (Box::new(self.clone()), Box::new(self.clone()))
>>>>>>> f4342a29
    }
}

impl PacketSender for UdpSocket {
    fn send(&mut self, payload: &[u8], address: &SocketAddr) -> Result<()> {
        self.socket
            .as_ref()
            .lock()
            .unwrap()
            .send_to(payload, address)
            .map(|_| ())
        // .context("error sending packet")
    }
}

impl PacketReceiver for UdpSocket {
    /// Receives a packet from the socket, and stores the results in the provided buffer
    fn recv(&mut self) -> Result<Option<(&mut [u8], SocketAddr)>> {
        match self
            .socket
            .as_ref()
            .lock()
            .unwrap()
            .recv_from(&mut self.buffer)
        {
            Ok((recv_len, address)) => Ok(Some((&mut self.buffer[..recv_len], address))),
            Err(ref e) if e.kind() == std::io::ErrorKind::WouldBlock => {
                // Nothing to receive on the socket
                Ok(None)
            }
            // Err(e) => Err(anyhow!("error receiving packet")),
            Err(e) => Err(e),
        }
    }
}

#[cfg(test)]
mod tests {
    use bevy::utils::Duration;
    use std::net::SocketAddr;
    use std::str::FromStr;

    use crate::transport::conditioner::{ConditionedPacketReceiver, LinkConditionerConfig};
    use crate::transport::udp::UdpSocket;
    use crate::transport::{PacketReceiver, PacketSender, Transport};

    #[test]
    fn test_udp_socket() -> Result<(), anyhow::Error> {
        // let the OS assigned a port
        let local_addr = SocketAddr::from_str("127.0.0.1:0")?;

        let mut server_socket = UdpSocket::new(local_addr)?;
        let mut client_socket = UdpSocket::new(local_addr)?;

        let server_addr = server_socket.local_addr();
        let client_addr = client_socket.local_addr();

        let msg = b"hello world";
        client_socket.send(msg, &server_addr)?;

        // sleep a little to give time to the message to arrive in the socket
        std::thread::sleep(Duration::from_millis(10));

        let Some((recv_msg, address)) = server_socket.recv()? else {
            panic!("expected to receive a packet");
        };
        assert_eq!(address, client_addr);
        assert_eq!(recv_msg, msg);
        Ok(())
    }

    #[test]
    fn test_udp_socket_with_conditioner() -> Result<(), anyhow::Error> {
        use mock_instant::MockClock;

        // let the OS assigned a port
        let local_addr = SocketAddr::from_str("127.0.0.1:0")?;

        let server_socket = UdpSocket::new(local_addr)?;
        let mut client_socket = UdpSocket::new(local_addr)?;

        let server_addr = server_socket.local_addr();
        let client_addr = client_socket.local_addr();

        let mut conditioned_server_receiver = ConditionedPacketReceiver::new(
            server_socket,
            LinkConditionerConfig {
                incoming_latency: Duration::from_millis(100),
                incoming_jitter: Duration::from_millis(0),
                incoming_loss: 0.0,
            },
        );

        let msg = b"hello world";
        client_socket.send(msg, &server_addr)?;

        // TODO: why do we only this here and not in the previous test?
        // sleep a little to give time to the message to arrive in the socket
        std::thread::sleep(Duration::from_millis(10));

        // we don't receive the packet yet because the mock clock is still at 0s
        // so we add the packet to the time queue
        let None = conditioned_server_receiver.recv()? else {
            panic!("no packets should have arrived yet");
        };

        // advance a small amount, but not enough to receive the packet in the queue
        MockClock::advance(Duration::from_millis(50));
        let None = conditioned_server_receiver.recv()? else {
            panic!("no packets should have arrived yet");
        };

        MockClock::advance(Duration::from_secs(1));
        // now the packet should be available (read from the time queue)
        let Some((recv_msg, address)) = conditioned_server_receiver.recv()? else {
            panic!("expected to receive a packet");
        };
        assert_eq!(address, client_addr);
        assert_eq!(recv_msg, msg);

        Ok(())
    }
}<|MERGE_RESOLUTION|>--- conflicted
+++ resolved
@@ -45,13 +45,8 @@
             .expect("error getting local addr")
     }
 
-<<<<<<< HEAD
     fn listen(&mut self) -> anyhow::Result<(Box<dyn PacketSender>, Box<dyn PacketReceiver>)> {
         Ok((Box::new(self.clone()), Box::new(self.clone())))
-=======
-    fn listen(self) -> (Box<dyn PacketSender>, Box<dyn PacketReceiver>) {
-        (Box::new(self.clone()), Box::new(self.clone()))
->>>>>>> f4342a29
     }
 }
 
