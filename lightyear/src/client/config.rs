--- conflicted
+++ resolved
@@ -81,12 +81,8 @@
 #[derive(Resource, Clone, Default)]
 pub struct ClientConfig {
     pub shared: SharedConfig,
-<<<<<<< HEAD
+    pub packet: PacketConfig,
     pub net: NetConfig,
-=======
-    pub packet: PacketConfig,
-    pub netcode: NetcodeConfig,
->>>>>>> fe35ed44
     pub input: InputConfig,
     pub ping: PingConfig,
     pub sync: SyncConfig,
