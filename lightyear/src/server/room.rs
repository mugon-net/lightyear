use bevy::app::App;
use bevy::prelude::{
    Entity, IntoSystemConfigs, IntoSystemSetConfigs, Plugin, PostUpdate, Query, RemovedComponents,
    Res, ResMut, Resource, SystemSet,
};
use bevy::utils::{HashMap, HashSet};

use crate::netcode::ClientId;
use crate::prelude::ReplicationSet;
use crate::protocol::Protocol;
use crate::server::resource::Server;
use crate::server::systems::is_ready_to_send;
use crate::shared::replication::components::{DespawnTracker, Replicate};
use crate::utils::wrapping_id::wrapping_id;

// Id for a room, used to perform interest management
// An entity will be replicated to a client only if they are in the same room
wrapping_id!(RoomId);

/// Resource that will track any changes in the rooms
/// (we cannot use bevy `Events` directly because we don't need to send this every frame.
/// Also, we only need to keep track of updates for each send_interval frame. That means that if an entity
/// leaves then re-joins a room within the same send_interval period, we don't need to send any update)
///
/// This will be cleared every time the Server sends updates to the Client (every send_interval)
#[derive(Resource, Debug, Default)]
pub struct RoomEvents {
    client_enter_room: HashMap<ClientId, HashSet<RoomId>>,
    client_leave_room: HashMap<ClientId, HashSet<RoomId>>,
    entity_enter_room: HashMap<Entity, HashSet<RoomId>>,
    entity_leave_room: HashMap<Entity, HashSet<RoomId>>,
}

#[derive(Default, Debug)]
pub struct RoomData {
    client_to_rooms: HashMap<ClientId, HashSet<RoomId>>,
    entity_to_rooms: HashMap<Entity, HashSet<RoomId>>,
    rooms: HashMap<RoomId, Room>,
}

#[derive(Debug, Default)]
pub struct Room {
    /// list of clients that are in the room
    clients: HashSet<ClientId>,
    /// list of entities that are in the room
    entities: HashSet<Entity>,
}

#[derive(Default)]
pub struct RoomManager {
    events: RoomEvents,
    data: RoomData,
}

pub struct RoomPlugin<P: Protocol> {
    _marker: std::marker::PhantomData<P>,
}

impl<P: Protocol> Default for RoomPlugin<P> {
    fn default() -> Self {
        Self {
            _marker: std::marker::PhantomData,
        }
    }
}

/// System sets related to Rooms
#[derive(SystemSet, Debug, Hash, PartialEq, Eq, Clone, Copy)]
pub enum RoomSystemSets {
    /// Use all the room events that happened, and use those to update
    /// the replication caches
    UpdateReplicationCaches,
    /// Perform bookkeeping for the rooms
    /// (remove despawned entities, update the replication caches, etc.)
    RoomBookkeeping,
}

impl<P: Protocol> Plugin for RoomPlugin<P> {
    fn build(&self, app: &mut App) {
        // SETS
        app.configure_sets(
            PostUpdate,
            (
                (
                    // update replication caches must happen before replication
                    RoomSystemSets::UpdateReplicationCaches,
                    ReplicationSet::All,
                    RoomSystemSets::RoomBookkeeping,
                )
                    .chain(),
                // the room systems can run every send_interval
                (
                    RoomSystemSets::UpdateReplicationCaches,
                    RoomSystemSets::RoomBookkeeping,
                )
                    .run_if(is_ready_to_send::<P>),
            ),
        );
        // SYSTEMS
        app.add_systems(
            PostUpdate,
            (
                update_entity_replication_cache::<P>
                    .in_set(RoomSystemSets::UpdateReplicationCaches),
                (
                    clear_entity_replication_cache::<P>,
                    clean_entity_despawns::<P>,
                    clear_room_events::<P>,
                )
                    .in_set(RoomSystemSets::RoomBookkeeping),
            ),
        );
    }
}

impl RoomManager {
    /// Remove the client from all the rooms it was in
    pub(crate) fn client_disconnect(&mut self, client_id: ClientId) {
        if let Some(rooms) = self.data.client_to_rooms.remove(&client_id) {
            for room_id in rooms {
                RoomMut::new(self, room_id).remove_client(client_id);
                self.remove_client(room_id, client_id);
            }
        }
    }

    /// Remove the entity from all the rooms it was in
    pub(crate) fn entity_despawn(&mut self, entity: Entity) {
        if let Some(rooms) = self.data.entity_to_rooms.remove(&entity) {
            for room_id in rooms {
                RoomMut::new(self, room_id).remove_entity(entity);
                self.remove_entity(room_id, entity);
            }
        }
    }

    fn add_client(&mut self, room_id: RoomId, client_id: ClientId) {
        self.data
            .client_to_rooms
            .entry(client_id)
            .or_default()
            .insert(room_id);
        self.data
            .rooms
            .entry(room_id)
            .or_default()
            .clients
            .insert(client_id);
        self.events.client_enter_room(room_id, client_id);
    }

    fn remove_client(&mut self, room_id: RoomId, client_id: ClientId) {
        self.data
            .client_to_rooms
            .entry(client_id)
            .or_default()
            .remove(&room_id);
        self.data
            .rooms
            .entry(room_id)
            .or_default()
            .clients
            .remove(&client_id);
        self.events.client_leave_room(room_id, client_id);
    }

    fn add_entity(&mut self, room_id: RoomId, entity: Entity) {
        self.data
            .entity_to_rooms
            .entry(entity)
            .or_default()
            .insert(room_id);
        self.data
            .rooms
            .entry(room_id)
            .or_default()
            .entities
            .insert(entity);
        self.events.entity_enter_room(room_id, entity);
    }

    fn remove_entity(&mut self, room_id: RoomId, entity: Entity) {
        self.data
            .entity_to_rooms
            .entry(entity)
            .or_default()
            .remove(&room_id);
        self.data
            .rooms
            .entry(room_id)
            .or_default()
            .entities
            .remove(&entity);
        self.events.entity_leave_room(room_id, entity);
    }
}

/// Convenient wrapper to mutate a room
pub struct RoomMut<'s> {
    pub(crate) id: RoomId,
    pub(crate) manager: &'s mut RoomManager,
}

impl<'s> RoomMut<'s> {
    fn new(manager: &'s mut RoomManager, id: RoomId) -> Self {
        Self { id, manager }
    }

    pub fn add_client(&mut self, client_id: ClientId) {
        self.manager.add_client(self.id, client_id)
    }

    pub fn remove_client(&mut self, client_id: ClientId) {
        self.manager.remove_client(self.id, client_id)
    }

    pub fn add_entity(&mut self, entity: Entity) {
        self.manager.add_entity(self.id, entity)
    }

    pub fn remove_entity(&mut self, entity: Entity) {
        self.manager.remove_entity(self.id, entity)
    }
}

/// Convenient wrapper to mutate a room
pub struct RoomRef<'s> {
    pub(crate) id: RoomId,
    pub(crate) manager: &'s RoomManager,
}

impl<'s> RoomRef<'s> {
    fn new(manager: &'s RoomManager, id: RoomId) -> Self {
        Self { id, manager }
    }

    pub fn has_client_id(&self, client_id: ClientId) -> bool {
        self.manager
            .data
            .rooms
            .get(&self.id)
            .map_or_else(|| false, |room| room.clients.contains(&client_id))
    }

    pub fn has_entity(&mut self, entity: Entity) -> bool {
        self.manager
            .data
            .rooms
            .get(&self.id)
            .map_or_else(|| false, |room| room.entities.contains(&entity))
    }
}

impl RoomEvents {
    fn clear(&mut self) {
        self.client_enter_room.clear();
        self.client_leave_room.clear();
        self.entity_enter_room.clear();
        self.entity_leave_room.clear();
    }

    /// A client joined a room
    pub fn client_enter_room(&mut self, room_id: RoomId, client_id: ClientId) {
        // if the client had left the room and re-entered, no need to track the enter
        if !self
            .client_leave_room
            .entry(client_id)
            .or_default()
            .remove(&room_id)
        {
            self.client_enter_room
                .entry(client_id)
                .or_default()
                .insert(room_id);
        }
    }

    pub fn client_leave_room(&mut self, room_id: RoomId, client_id: ClientId) {
        // if the client had entered the room and left, no need to track the leaving
        if !self
            .client_enter_room
            .entry(client_id)
            .or_default()
            .remove(&room_id)
        {
            self.client_leave_room
                .entry(client_id)
                .or_default()
                .insert(room_id);
        }
    }

    pub fn entity_enter_room(&mut self, room_id: RoomId, entity: Entity) {
        if !self
            .entity_leave_room
            .entry(entity)
            .or_default()
            .remove(&room_id)
        {
            self.entity_enter_room
                .entry(entity)
                .or_default()
                .insert(room_id);
        }
    }

    pub fn entity_leave_room(&mut self, room_id: RoomId, entity: Entity) {
        if !self
            .entity_enter_room
            .entry(entity)
            .or_default()
            .remove(&room_id)
        {
            self.entity_leave_room
                .entry(entity)
                .or_default()
                .insert(room_id);
        }
    }

    fn iter_client_enter_room(&self) -> impl Iterator<Item = (&ClientId, &HashSet<RoomId>)> {
        self.client_enter_room.iter()
    }

    fn iter_client_leave_room(&self) -> impl Iterator<Item = (&ClientId, &HashSet<RoomId>)> {
        self.client_leave_room.iter()
    }

    fn iter_entity_enter_room(&self) -> impl Iterator<Item = (&Entity, &HashSet<RoomId>)> {
        self.entity_enter_room.iter()
    }

    fn iter_entity_leave_room(&self) -> impl Iterator<Item = (&Entity, &HashSet<RoomId>)> {
        self.entity_leave_room.iter()
    }
}

// TODO: this should not be public
#[derive(Debug, PartialEq, Clone, Copy)]
pub enum ClientVisibility {
    /// the entity was not replicated to the client, but now is
    Gained,
    /// the entity was replicated to the client, but not anymore
    Lost,
    /// the entity was already replicated to the client, and still is
    Maintained,
}

/// Update each entities' replication-client-list based on the room events
/// Note that the rooms' entities/clients have already been updated at this point
fn update_entity_replication_cache<P: Protocol>(
    server: Res<Server<P>>,
    mut query: Query<&mut Replicate<P>>,
) {
    // entity joined room
    for (entity, rooms) in server.room_manager.events.iter_entity_enter_room() {
        // for each room joined, update the entity's client visibility list
        rooms.iter().for_each(|room_id| {
            let room = server.room_manager.data.rooms.get(room_id).unwrap();
            room.clients.iter().for_each(|client_id| {
                if let Ok(mut replicate) = query.get_mut(*entity) {
                    // only set it to gained if it wasn't present before
                    replicate
                        .replication_clients_cache
                        .entry(*client_id)
                        .or_insert(ClientVisibility::Gained);
                }
            });
        });
    }
    // entity left room
    for (entity, rooms) in server.room_manager.events.iter_entity_leave_room() {
        // for each room left, update the entity's client visibility list if the client was in the room
        rooms.iter().for_each(|room_id| {
            let room = server.room_manager.data.rooms.get(room_id).unwrap();
            room.clients.iter().for_each(|client_id| {
                if let Ok(mut replicate) = query.get_mut(*entity) {
                    if let Some(visibility) = replicate.replication_clients_cache.get_mut(client_id)
                    {
                        *visibility = ClientVisibility::Lost;
                    }
                }
            });
        });
    }
    // client joined room: update all the entities that are in that room
    for (client_id, rooms) in server.room_manager.events.iter_client_enter_room() {
        rooms.iter().for_each(|room_id| {
            let room = server.room_manager.data.rooms.get(room_id).unwrap();
            room.entities.iter().for_each(|entity| {
                if let Ok(mut replicate) = query.get_mut(*entity) {
                    replicate
                        .replication_clients_cache
                        .entry(*client_id)
                        .or_insert(ClientVisibility::Gained);
                }
            });
        });
    }
    // client left room: update all the entities that are in that room
    for (client_id, rooms) in server.room_manager.events.iter_client_leave_room() {
        rooms.iter().for_each(|room_id| {
            let room = server.room_manager.data.rooms.get(room_id).unwrap();
            room.entities.iter().for_each(|entity| {
                if let Ok(mut replicate) = query.get_mut(*entity) {
                    if let Some(visibility) = replicate.replication_clients_cache.get_mut(client_id)
                    {
                        *visibility = ClientVisibility::Lost;
                    }
                }
            });
        });
    }
}

/// After replication, update the Replication Cache:
/// - Visibility Gained becomes Visibility Maintained
/// - Visibility Lost gets removed from the cache
fn clear_entity_replication_cache<P: Protocol>(mut query: Query<&mut Replicate<P>>) {
    for mut replicate in query.iter_mut() {
        replicate
            .replication_clients_cache
            .retain(|_, visibility| match visibility {
                ClientVisibility::Gained => {
                    *visibility = ClientVisibility::Maintained;
                    true
                }
                ClientVisibility::Lost => false,
                ClientVisibility::Maintained => true,
            });
    }
}

/// Clear every room event that happened
fn clear_room_events<P: Protocol>(mut server: ResMut<Server<P>>) {
    server.room_manager.events.clear();
}

/// Clear out the room metadata for any entity that was ever replicated
fn clean_entity_despawns<P: Protocol>(
    mut server: ResMut<Server<P>>,
    mut despawned: RemovedComponents<DespawnTracker>,
) {
    for entity in despawned.read() {
        server.room_manager.entity_despawn(entity);
    }
}

#[cfg(test)]
mod tests {
    use std::time::Duration;

    use bevy::ecs::system::RunSystemOnce;
    use bevy::prelude::Events;

    use crate::prelude::client::*;
    use crate::prelude::*;
    use crate::shared::replication::components::ReplicationMode;
    use crate::tests::protocol::Replicate;
    use crate::tests::protocol::*;
    use crate::tests::stepper::{BevyStepper, Step};
<<<<<<< HEAD
    use bevy::ecs::system::RunSystemOnce;
    use bevy::prelude::{EventReader, Events};
    use bevy::utils::Duration;
=======

    use super::*;
>>>>>>> f4342a29

    fn setup() -> BevyStepper {
        let frame_duration = Duration::from_millis(10);
        let tick_duration = Duration::from_millis(10);
        let shared_config = SharedConfig {
            enable_replication: true,
            tick: TickConfig::new(tick_duration),
            ..Default::default()
        };
        let link_conditioner = LinkConditionerConfig {
            incoming_latency: Duration::from_millis(0),
            incoming_jitter: Duration::from_millis(0),
            incoming_loss: 0.0,
        };
        let sync_config = SyncConfig::default().speedup_factor(1.0);
        let prediction_config = PredictionConfig::default().disable(false);
        let interpolation_config = InterpolationConfig::default();
        let mut stepper = BevyStepper::new(
            shared_config,
            sync_config,
            prediction_config,
            interpolation_config,
            link_conditioner,
            frame_duration,
        );
        stepper.init();
        stepper
    }

    #[test]
    // client is in a room
    // we add an entity to that room, then we remove it
    fn test_add_remove_entity_room() {
        let mut stepper = setup();

        // Client joins room
        let client_id = 111;
        let room_id = RoomId(0);
        stepper.server_mut().room_mut(room_id).add_client(client_id);

        // Spawn an entity on server
        let server_entity = stepper
            .server_app
            .world
            .spawn(Replicate {
                replication_mode: ReplicationMode::Room,
                ..Default::default()
            })
            .id();

        stepper.frame_step();
        stepper.frame_step();

        // Check room states
        assert!(stepper
            .server()
            .room_manager
            .data
            .rooms
            .get(&room_id)
            .unwrap()
            .clients
            .contains(&client_id),);

        // Add the entity in the same room
        stepper
            .server_mut()
            .room_mut(room_id)
            .add_entity(server_entity);
        // Run update replication cache once
        stepper
            .server_app
            .world
            .run_system_once(update_entity_replication_cache::<MyProtocol>);
        assert!(stepper
            .server()
            .room_manager
            .events
            .entity_enter_room
            .get(&server_entity)
            .unwrap()
            .contains(&room_id));
        assert_eq!(
            stepper
                .server_app
                .world
                .entity(server_entity)
                .get::<Replicate>()
                .unwrap()
                .replication_clients_cache,
            HashMap::from([(client_id, ClientVisibility::Gained)])
        );

        stepper.frame_step();
        // Bookkeeping should get applied
        // Check room states
        assert!(stepper
            .server()
            .room_manager
            .data
            .rooms
            .get(&room_id)
            .unwrap()
            .entities
            .contains(&server_entity));
        assert_eq!(
            stepper
                .server_app
                .world
                .entity(server_entity)
                .get::<Replicate>()
                .unwrap()
                .replication_clients_cache,
            HashMap::from([(client_id, ClientVisibility::Maintained)])
        );

        // Check that the entity gets replicated to client
        stepper.frame_step();
        assert_eq!(
            stepper
                .client_app
                .world
                .resource::<Events<EntitySpawnEvent>>()
                .len(),
            1
        );
        let client_entity = *stepper
            .client()
            .connection()
            .replication_receiver
            .remote_entity_map
            .get_local(server_entity)
            .unwrap();

        // Remove the entity from the room
        stepper
            .server_mut()
            .room_mut(room_id)
            .remove_entity(server_entity);
        stepper
            .server_app
            .world
            .run_system_once(update_entity_replication_cache::<MyProtocol>);
        assert!(stepper
            .server()
            .room_manager
            .events
            .entity_leave_room
            .get(&server_entity)
            .unwrap()
            .contains(&room_id));
        assert_eq!(
            stepper
                .server_app
                .world
                .entity(server_entity)
                .get::<Replicate>()
                .unwrap()
                .replication_clients_cache,
            HashMap::from([(client_id, ClientVisibility::Lost)])
        );
        stepper.frame_step();
        // after bookkeeping, the entity should not have any clients in its replication cache
        assert!(stepper
            .server_app
            .world
            .entity(server_entity)
            .get::<Replicate>()
            .unwrap()
            .replication_clients_cache
            .is_empty());

        stepper.frame_step();
        // Check that the entity gets despawned on client
        assert_eq!(
            stepper
                .client_app
                .world
                .resource::<Events<EntityDespawnEvent>>()
                .len(),
            1
        );
        assert!(stepper.client_app.world.get_entity(client_entity).is_none());
    }

    #[test]
    // entity is in a room
    // we add a client to that room, then we remove it
    fn test_add_remove_client_room() {
        let mut stepper = setup();

        // Client joins room
        let client_id = 111;
        let room_id = RoomId(0);

        // Spawn an entity on server
        let server_entity = stepper
            .server_app
            .world
            .spawn(Replicate {
                replication_mode: ReplicationMode::Room,
                ..Default::default()
            })
            .id();
        stepper
            .server_mut()
            .room_mut(room_id)
            .add_entity(server_entity);

        stepper.frame_step();
        stepper.frame_step();

        // Check room states
        assert!(stepper
            .server()
            .room_manager
            .data
            .rooms
            .get(&room_id)
            .unwrap()
            .entities
            .contains(&server_entity));

        // Add the client in the same room
        stepper.server_mut().room_mut(room_id).add_client(client_id);
        // Run update replication cache once
        stepper
            .server_app
            .world
            .run_system_once(update_entity_replication_cache::<MyProtocol>);
        assert!(stepper
            .server()
            .room_manager
            .events
            .client_enter_room
            .get(&client_id)
            .unwrap()
            .contains(&room_id));
        assert_eq!(
            stepper
                .server_app
                .world
                .entity(server_entity)
                .get::<Replicate>()
                .unwrap()
                .replication_clients_cache,
            HashMap::from([(client_id, ClientVisibility::Gained)])
        );

        stepper.frame_step();
        // Bookkeeping should get applied
        // Check room states
        assert!(stepper
            .server()
            .room_manager
            .data
            .rooms
            .get(&room_id)
            .unwrap()
            .entities
            .contains(&server_entity));
        assert_eq!(
            stepper
                .server_app
                .world
                .entity(server_entity)
                .get::<Replicate>()
                .unwrap()
                .replication_clients_cache,
            HashMap::from([(client_id, ClientVisibility::Maintained)])
        );

        // Check that the entity gets replicated to client
        stepper.frame_step();
        assert_eq!(
            stepper
                .client_app
                .world
                .resource::<Events<EntitySpawnEvent>>()
                .len(),
            1
        );
        let client_entity = *stepper
            .client()
            .connection()
            .replication_receiver
            .remote_entity_map
            .get_local(server_entity)
            .unwrap();

        // Remove the client from the room
        stepper
            .server_mut()
            .room_mut(room_id)
            .remove_client(client_id);
        stepper
            .server_app
            .world
            .run_system_once(update_entity_replication_cache::<MyProtocol>);
        assert!(stepper
            .server()
            .room_manager
            .events
            .client_leave_room
            .get(&client_id)
            .unwrap()
            .contains(&room_id));
        assert_eq!(
            stepper
                .server_app
                .world
                .entity(server_entity)
                .get::<Replicate>()
                .unwrap()
                .replication_clients_cache,
            HashMap::from([(client_id, ClientVisibility::Lost)])
        );
        stepper.frame_step();
        // after bookkeeping, the entity should not have any clients in its replication cache
        assert!(stepper
            .server_app
            .world
            .entity(server_entity)
            .get::<Replicate>()
            .unwrap()
            .replication_clients_cache
            .is_empty());

        stepper.frame_step();
        // Check that the entity gets despawned on client
        assert_eq!(
            stepper
                .client_app
                .world
                .resource::<Events<EntityDespawnEvent>>()
                .len(),
            1
        );
        assert!(stepper.client_app.world.get_entity(client_entity).is_none());
    }

    // TODO: check that entity despawn/client disconnect cleans the room metadata

    // TODO: check
}<|MERGE_RESOLUTION|>--- conflicted
+++ resolved
@@ -459,14 +459,7 @@
     use crate::tests::protocol::Replicate;
     use crate::tests::protocol::*;
     use crate::tests::stepper::{BevyStepper, Step};
-<<<<<<< HEAD
-    use bevy::ecs::system::RunSystemOnce;
-    use bevy::prelude::{EventReader, Events};
     use bevy::utils::Duration;
-=======
-
-    use super::*;
->>>>>>> f4342a29
 
     fn setup() -> BevyStepper {
         let frame_duration = Duration::from_millis(10);
